--- conflicted
+++ resolved
@@ -4,13 +4,8 @@
   "description": "Task CRUD operations via a REST API",
   "main": "src/app.js",
   "scripts": {
-<<<<<<< HEAD
-    "test": "echo \"Error: no test specified\" && exit 1",
-    "dev:start": "nodemon --inspect src/app.js",
-=======
     "test": "jest",
     "dev:start": "nodemon src/app.js",
->>>>>>> 8203b133
     "start": "node src/app.js"
   },
   "repository": {
